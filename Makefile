# VERSION defines the project version for the bundle.
# Update this value when you upgrade the version of your project.
# To re-generate a bundle for another specific version without changing the standard setup, you can:
# - use the VERSION as arg of the bundle target (e.g make bundle VERSION=0.0.2)
# - use environment variables to overwrite this value (e.g export VERSION=0.0.2)
VERSION ?= 0.0.1

# CHANNELS define the bundle channels used in the bundle.
# Add a new line here if you would like to change its default config. (E.g CHANNELS = "candidate,fast,stable")
# To re-generate a bundle for other specific channels without changing the standard setup, you can:
# - use the CHANNELS as arg of the bundle target (e.g make bundle CHANNELS=candidate,fast,stable)
# - use environment variables to overwrite this value (e.g export CHANNELS="candidate,fast,stable")
ifneq ($(origin CHANNELS), undefined)
BUNDLE_CHANNELS := --channels=$(CHANNELS)
endif

# DEFAULT_CHANNEL defines the default channel used in the bundle.
# Add a new line here if you would like to change its default config. (E.g DEFAULT_CHANNEL = "stable")
# To re-generate a bundle for any other default channel without changing the default setup, you can:
# - use the DEFAULT_CHANNEL as arg of the bundle target (e.g make bundle DEFAULT_CHANNEL=stable)
# - use environment variables to overwrite this value (e.g export DEFAULT_CHANNEL="stable")
ifneq ($(origin DEFAULT_CHANNEL), undefined)
BUNDLE_DEFAULT_CHANNEL := --default-channel=$(DEFAULT_CHANNEL)
endif
BUNDLE_METADATA_OPTS ?= $(BUNDLE_CHANNELS) $(BUNDLE_DEFAULT_CHANNEL)

# IMAGE_TAG_BASE defines the quay.io namespace and part of the image name for remote images.
# This variable is used to construct full image tags for bundle and catalog images.
#
# For example, running 'make bundle-build bundle-push catalog-build catalog-push' will build and push both
# opendatahub.io/data-science-pipelines-operator-bundle:$VERSION and opendatahub.io/data-science-pipelines-operator-catalog:$VERSION.
IMAGE_TAG_BASE ?= opendatahub.io/data-science-pipelines-operator

# BUNDLE_IMG defines the image:tag used for the bundle.
# You can use it as an arg. (E.g make bundle-build BUNDLE_IMG=<some-registry>/<project-name-bundle>:<tag>)
BUNDLE_IMG ?= $(IMAGE_TAG_BASE)-bundle:v$(VERSION)

# BUNDLE_GEN_FLAGS are the flags passed to the operator-sdk generate bundle command
BUNDLE_GEN_FLAGS ?= -q --overwrite --version $(VERSION) $(BUNDLE_METADATA_OPTS)

# USE_IMAGE_DIGESTS defines if images are resolved via tags or digests
# You can enable this value if you would like to use SHA Based Digests
# To enable set flag to true
USE_IMAGE_DIGESTS ?= false
ifeq ($(USE_IMAGE_DIGESTS), true)
	BUNDLE_GEN_FLAGS += --use-image-digests
endif

# Image URL to use all building/pushing image targets
IMG ?= quay.io/opendatahub/data-science-pipelines-operator:main
# ENVTEST_K8S_VERSION refers to the version of kubebuilder assets to be downloaded by envtest binary.
ENVTEST_K8S_VERSION = 1.25.0
# Namespace to deploy the operator
<<<<<<< HEAD
OPERATOR_NS ?= odh-applications
# Namespace to deploy v2 infrastructure
V2INFRA_NS ?= openshift-pipelines
# Namespace to deploy argo infrastructure
ARGO_NS ?= argo
=======
OPERATOR_NS ?= opendatahub
>>>>>>> 061c5ad5

# Get the currently used golang install path (in GOPATH/bin, unless GOBIN is set)
ifeq (,$(shell go env GOBIN))
GOBIN=$(shell go env GOPATH)/bin
else
GOBIN=$(shell go env GOBIN)
endif

# Setting SHELL to bash allows bash commands to be executed by recipes.
# Options are set to exit when a recipe line exits non-zero or a piped command fails.
SHELL = /usr/bin/env bash -o pipefail
.SHELLFLAGS = -ec

.PHONY: all
all: build

##@ General

# The help target prints out all targets with their descriptions organized
# beneath their categories. The categories are represented by '##@' and the
# target descriptions by '##'. The awk commands is responsible for reading the
# entire set of makefiles included in this invocation, looking for lines of the
# file as xyz: ## something, and then pretty-format the target and help. Then,
# if there's a line with ##@ something, that gets pretty-printed as a category.
# More info on the usage of ANSI control characters for terminal formatting:
# https://en.wikipedia.org/wiki/ANSI_escape_code#SGR_parameters
# More info on the awk command:
# http://linuxcommand.org/lc3_adv_awk.php

.PHONY: help
help: ## Display this help.
	@awk 'BEGIN {FS = ":.*##"; printf "\nUsage:\n  make \033[36m<target>\033[0m\n"} /^[a-zA-Z_0-9-]+:.*?##/ { printf "  \033[36m%-15s\033[0m %s\n", $$1, $$2 } /^##@/ { printf "\n\033[1m%s\033[0m\n", substr($$0, 5) } ' $(MAKEFILE_LIST)

##@ Development

.PHONY: manifests
manifests: controller-gen ## Generate WebhookConfiguration, ClusterRole and CustomResourceDefinition objects.
	$(CONTROLLER_GEN) rbac:roleName=manager-role crd webhook paths="./..." output:crd:artifacts:config=config/crd/bases

.PHONY: generate
generate: controller-gen ## Generate code containing DeepCopy, DeepCopyInto, and DeepCopyObject method implementations.
	$(CONTROLLER_GEN) object:headerFile="hack/boilerplate.go.txt" paths="./..."

.PHONY: fmt
fmt: ## Run go fmt against code.
	go fmt ./...

.PHONY: vet
vet: ## Run go vet against code.
	go vet ./...

.PHONY: test
test: manifests generate fmt vet envtest ## Run tests.
	KUBEBUILDER_ASSETS="$(shell $(ENVTEST) use $(ENVTEST_K8S_VERSION) --bin-dir $(LOCALBIN) -p path)" go test ./... --tags=test_all -coverprofile cover.out

.PHONY: unittest
unittest: manifests generate fmt vet envtest ## Run tests.
	KUBEBUILDER_ASSETS="$(shell $(ENVTEST) use $(ENVTEST_K8S_VERSION) --bin-dir $(LOCALBIN) -p path)" go test ./... -v --tags=test_unit -coverprofile cover.out

.PHONY: functest
functest: manifests generate fmt vet envtest ## Run tests.
	KUBEBUILDER_ASSETS="$(shell $(ENVTEST) use $(ENVTEST_K8S_VERSION) --bin-dir $(LOCALBIN) -p path)" go test ./... --tags=test_functional -coverprofile cover.out

##@ Build

.PHONY: build
build: generate fmt vet ## Build manager binary.
	go build -o bin/manager main.go

.PHONY: run
run: manifests generate fmt vet ## Run a controller from your host.
	go run ./main.go

.PHONY: podman-build
podman-build: test ## Build container image with the manager.
	podman build -t ${IMG} .

.PHONY: podman-push
podman-push: ## Push container image with the manager.
	podman push ${IMG}

##@ Deployment

ifndef ignore-not-found
  ignore-not-found = false
endif

.PHONY: install
install: manifests kustomize ## Install CRDs into the K8s cluster specified in ~/.kube/config.
	$(KUSTOMIZE) build config/crd | kubectl apply -f -

.PHONY: uninstall
uninstall: manifests kustomize ## Uninstall CRDs from the K8s cluster specified in ~/.kube/config. Call with ignore-not-found=true to ignore resource not found errors during deletion.
	$(KUSTOMIZE) build config/crd | kubectl delete --ignore-not-found=$(ignore-not-found) -f -

.PHONY: deploy
deploy: manifests kustomize ## Deploy controller to the K8s cluster specified in ~/.kube/config.
	cd config/overlays/make-deploy \
		&& $(KUSTOMIZE) edit set image controller=${IMG} \
		&& $(KUSTOMIZE) edit set namespace ${OPERATOR_NS}
	$(KUSTOMIZE) build config/overlays/make-deploy | kubectl apply -f -

.PHONY: undeploy
undeploy: ## Undeploy controller from the K8s cluster specified in ~/.kube/config. Call with ignore-not-found=true to ignore resource not found errors during deletion.
	cd config/overlays/make-deploy && $(KUSTOMIZE) edit set namespace ${OPERATOR_NS}
	$(KUSTOMIZE) build config/overlays/make-deploy | kubectl delete --ignore-not-found=$(ignore-not-found) -f -

.PHONY: argodeploy
argodeploy: manifests kustomize
	cd config/overlays/make-argodeploy \
		&& $(KUSTOMIZE) edit set namespace ${ARGO_NS}
	$(KUSTOMIZE) build config/overlays/make-argodeploy | kubectl apply -f -

.PHONY: argoundeploy
argoundeploy: ## Undeploy controller from the K8s cluster specified in ~/.kube/config. Call with ignore-not-found=true to ignore resource not found errors during deletion.
	cd config/overlays/make-argodeploy \
	    && $(KUSTOMIZE) edit set namespace ${ARGO_NS}
	$(KUSTOMIZE) build config/overlays/make-argodeploy | kubectl delete --ignore-not-found=$(ignore-not-found) -f -


##@ Build Dependencies

## Location to install dependencies to
LOCALBIN ?= $(shell pwd)/bin
$(LOCALBIN):
	mkdir -p $(LOCALBIN)

## Tool Binaries
KUSTOMIZE ?= $(LOCALBIN)/kustomize
CONTROLLER_GEN ?= $(LOCALBIN)/controller-gen
ENVTEST ?= $(LOCALBIN)/setup-envtest

## Tool Versions
arch:= $(shell uname -m)

ifeq ($(arch), ppc64le)
KUSTOMIZE_VERSION ?= v5.1.0
else
KUSTOMIZE_VERSION ?= v3.8.7
endif
CONTROLLER_TOOLS_VERSION ?= v0.10.0

KUSTOMIZE_INSTALL_SCRIPT ?= "https://raw.githubusercontent.com/kubernetes-sigs/kustomize/master/hack/install_kustomize.sh"
.PHONY: kustomize
kustomize: $(KUSTOMIZE) ## Download kustomize locally if necessary.
$(KUSTOMIZE): $(LOCALBIN)
	test -s $(LOCALBIN)/kustomize || { curl -Ss $(KUSTOMIZE_INSTALL_SCRIPT) | bash -s -- $(subst v,,$(KUSTOMIZE_VERSION)) $(LOCALBIN); }

.PHONY: controller-gen
controller-gen: $(CONTROLLER_GEN) ## Download controller-gen locally if necessary.
$(CONTROLLER_GEN): $(LOCALBIN)
	test -s $(LOCALBIN)/controller-gen || GOBIN=$(LOCALBIN) go install sigs.k8s.io/controller-tools/cmd/controller-gen@$(CONTROLLER_TOOLS_VERSION)

.PHONY: envtest
envtest: $(ENVTEST) ## Download envtest-setup locally if necessary.
$(ENVTEST): $(LOCALBIN)
	test -s $(LOCALBIN)/setup-envtest || GOBIN=$(LOCALBIN) go install sigs.k8s.io/controller-runtime/tools/setup-envtest@latest

.PHONY: bundle
bundle: manifests kustomize ## Generate bundle manifests and metadata, then validate generated files.
	operator-sdk generate kustomize manifests -q
	cd config/manager && $(KUSTOMIZE) edit set image controller=$(IMG)
	$(KUSTOMIZE) build config/manifests | operator-sdk generate bundle $(BUNDLE_GEN_FLAGS)
	operator-sdk bundle validate ./bundle

.PHONY: bundle-build
bundle-build: ## Build the bundle image.
	podman build -f bundle.Dockerfile -t $(BUNDLE_IMG) .

.PHONY: bundle-push
bundle-push: ## Push the bundle image.
	$(MAKE) podman-push IMG=$(BUNDLE_IMG)

.PHONY: opm
OPM = ./bin/opm
opm: ## Download opm locally if necessary.
ifeq (,$(wildcard $(OPM)))
ifeq (,$(shell which opm 2>/dev/null))
	@{ \
	set -e ;\
	mkdir -p $(dir $(OPM)) ;\
	OS=$(shell go env GOOS) && ARCH=$(shell go env GOARCH) && \
	curl -sSLo $(OPM) https://github.com/operator-framework/operator-registry/releases/download/v1.23.0/$${OS}-$${ARCH}-opm ;\
	chmod +x $(OPM) ;\
	}
else
OPM = $(shell which opm)
endif
endif

# A comma-separated list of bundle images (e.g. make catalog-build BUNDLE_IMGS=example.com/operator-bundle:v0.1.0,example.com/operator-bundle:v0.2.0).
# These images MUST exist in a registry and be pull-able.
BUNDLE_IMGS ?= $(BUNDLE_IMG)

# The image tag given to the resulting catalog image (e.g. make catalog-build CATALOG_IMG=example.com/operator-catalog:v0.2.0).
CATALOG_IMG ?= $(IMAGE_TAG_BASE)-catalog:v$(VERSION)

# Set CATALOG_BASE_IMG to an existing catalog image tag to add $BUNDLE_IMGS to that image.
ifneq ($(origin CATALOG_BASE_IMG), undefined)
FROM_INDEX_OPT := --from-index $(CATALOG_BASE_IMG)
endif

# Build a catalog image by adding bundle images to an empty catalog using the operator package manager tool, 'opm'.
# This recipe invokes 'opm' in 'semver' bundle add mode. For more information on add modes, see:
# https://github.com/operator-framework/community-operators/blob/7f1438c/docs/packaging-operator.md#updating-your-existing-operator
.PHONY: catalog-build
catalog-build: opm ## Build a catalog image.
	$(OPM) index add --container-tool podman --mode semver --tag $(CATALOG_IMG) --bundles $(BUNDLE_IMGS) $(FROM_INDEX_OPT)

# Push the catalog image.
.PHONY: catalog-push
catalog-push: ## Push a catalog image.
	$(MAKE) podman-push IMG=$(CATALOG_IMG)<|MERGE_RESOLUTION|>--- conflicted
+++ resolved
@@ -51,15 +51,11 @@
 # ENVTEST_K8S_VERSION refers to the version of kubebuilder assets to be downloaded by envtest binary.
 ENVTEST_K8S_VERSION = 1.25.0
 # Namespace to deploy the operator
-<<<<<<< HEAD
-OPERATOR_NS ?= odh-applications
+OPERATOR_NS ?= opendatahub
 # Namespace to deploy v2 infrastructure
 V2INFRA_NS ?= openshift-pipelines
 # Namespace to deploy argo infrastructure
 ARGO_NS ?= argo
-=======
-OPERATOR_NS ?= opendatahub
->>>>>>> 061c5ad5
 
 # Get the currently used golang install path (in GOPATH/bin, unless GOBIN is set)
 ifeq (,$(shell go env GOBIN))
