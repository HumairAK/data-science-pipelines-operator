/*

Licensed under the Apache License, Version 2.0 (the "License");
you may not use this file except in compliance with the License.
You may obtain a copy of the License at

    http://www.apache.org/licenses/LICENSE-2.0

Unless required by applicable law or agreed to in writing, software
distributed under the License is distributed on an "AS IS" BASIS,
WITHOUT WARRANTIES OR CONDITIONS OF ANY KIND, either express or implied.
See the License for the specific language governing permissions and
limitations under the License.
*/

package controllers

import (
	"context"
	"database/sql"
	b64 "encoding/base64"
	"fmt"

	_ "github.com/go-sql-driver/mysql"
	dspav1alpha1 "github.com/opendatahub-io/data-science-pipelines-operator/api/v1alpha1"
	"github.com/opendatahub-io/data-science-pipelines-operator/controllers/config"
	"time"
)

const dbSecret = "mariadb/generated-secret/secret.yaml.tmpl"

<<<<<<< HEAD
var dbTemplatesDir = "mariadb/default"
=======
var mariadbTemplates = []string{
	"mariadb/deployment.yaml.tmpl",
	"mariadb/pvc.yaml.tmpl",
	"mariadb/service.yaml.tmpl",
	"mariadb/mariadb-sa.yaml.tmpl",
}
>>>>>>> 45f03e5e

// extract to var for mocking in testing
var ConnectAndQueryDatabase = func(host, port, username, password, dbname string, dbConnectionTimeout time.Duration) bool {
	// Create a context with a timeout of 1 second
	ctx, cancel := context.WithTimeout(context.Background(), dbConnectionTimeout)
	defer cancel()

	connectionString := fmt.Sprintf("%s:%s@tcp(%s:%s)/%s", username, password, host, port, dbname)
	db, err := sql.Open("mysql", connectionString)
	if err != nil {
		return false
	}
	defer db.Close()

	testStatement := "SELECT 1;"
	_, err = db.QueryContext(ctx, testStatement)
	return err == nil
}

func (r *DSPAReconciler) isDatabaseAccessible(ctx context.Context, dsp *dspav1alpha1.DataSciencePipelinesApplication,
	params *DSPAParams) bool {
	log := r.Log.WithValues("namespace", dsp.Namespace).WithValues("dspa_name", dsp.Name)

	if params.DatabaseHealthCheckDisabled(dsp) {
		log.V(1).Info("Database health check disabled, assuming database is available and ready.")
		return true
	}

	log.Info("Performing Database Health Check")
	databaseSpecified := dsp.Spec.Database != nil
	usingExternalDB := params.UsingExternalDB(dsp)
	usingMariaDB := !databaseSpecified || dsp.Spec.Database.MariaDB != nil
	if !usingMariaDB && !usingExternalDB {
		log.Info("Could not connect to Database: Unsupported Type")
		return false
	}

	decodePass, _ := b64.StdEncoding.DecodeString(params.DBConnection.Password)
	dbConnectionTimeout := config.GetDurationConfigWithDefault(config.DBConnectionTimeoutConfigName, config.DefaultDBConnectionTimeout)

	log.V(1).Info(fmt.Sprintf("Database Heath Check connection timeout: %s", dbConnectionTimeout))

	dbHealthCheckPassed := ConnectAndQueryDatabase(params.DBConnection.Host,
		params.DBConnection.Port,
		params.DBConnection.Username,
		string(decodePass),
		params.DBConnection.DBName,
		dbConnectionTimeout)
	if dbHealthCheckPassed {
		log.Info("Database Health Check Successful")
	} else {
		log.Info("Unable to connect to Database")
	}
	return dbHealthCheckPassed
}

func (r *DSPAReconciler) ReconcileDatabase(ctx context.Context, dsp *dspav1alpha1.DataSciencePipelinesApplication,
	params *DSPAParams) error {

	log := r.Log.WithValues("namespace", dsp.Namespace).WithValues("dspa_name", dsp.Name)
	databaseSpecified := dsp.Spec.Database != nil
	// DB field can be specified as an empty obj, confirm that subfields are also specified
	// By default if Database is empty, we deploy mariadb
	externalDBSpecified := params.UsingExternalDB(dsp)
	mariaDBSpecified := dsp.Spec.Database.MariaDB != nil
	defaultDBRequired := !databaseSpecified || (!externalDBSpecified && !mariaDBSpecified)

	deployMariaDB := mariaDBSpecified && dsp.Spec.Database.MariaDB.Deploy
	// Default DB is currently MariaDB as well, but storing these bools seperately in case that changes
	deployDefaultDB := !databaseSpecified || defaultDBRequired

	externalDBCredentialsProvided := externalDBSpecified && (dsp.Spec.Database.ExternalDB.PasswordSecret != nil)
	mariaDBCredentialsProvided := mariaDBSpecified && (dsp.Spec.Database.MariaDB.PasswordSecret != nil)
	databaseCredentialsProvided := externalDBCredentialsProvided || mariaDBCredentialsProvided

	// If external db is specified, it takes precedence
	if externalDBSpecified {
		log.Info("Using externalDB, bypassing database deployment.")
	} else if deployMariaDB || deployDefaultDB {
		if !databaseCredentialsProvided {
			err := r.Apply(dsp, params, dbSecret)
			if err != nil {
				return err
			}
		}
		log.Info("Applying mariaDB resources.")
<<<<<<< HEAD
		err := r.ApplyDir(dsp, params, dbTemplatesDir)
		if err != nil {
			return err
		}
		err = r.Apply(dsp, params, dbSecret)
		if err != nil {
			return err
=======
		for _, template := range mariadbTemplates {
			err := r.Apply(dsp, params, template)
			if err != nil {
				return err
			}
>>>>>>> 45f03e5e
		}
		// If no database was not specified, deploy mariaDB by default.
		// Update the CR with the state of mariaDB to accurately portray
		// desired state.
		if !databaseSpecified {
			dsp.Spec.Database = &dspav1alpha1.Database{}
		}
		if !databaseSpecified || defaultDBRequired {
			dsp.Spec.Database.MariaDB = params.MariaDB.DeepCopy()
			dsp.Spec.Database.MariaDB.Deploy = true
			if err := r.Update(ctx, dsp); err != nil {
				return err
			}
		}
	} else {
		log.Info("No externalDB detected, and mariaDB disabled. " +
			"skipping Application of DB Resources")
		return nil
	}
	log.Info("Finished applying Database Resources")

	return nil
}<|MERGE_RESOLUTION|>--- conflicted
+++ resolved
@@ -29,16 +29,12 @@
 
 const dbSecret = "mariadb/generated-secret/secret.yaml.tmpl"
 
-<<<<<<< HEAD
-var dbTemplatesDir = "mariadb/default"
-=======
 var mariadbTemplates = []string{
-	"mariadb/deployment.yaml.tmpl",
-	"mariadb/pvc.yaml.tmpl",
-	"mariadb/service.yaml.tmpl",
-	"mariadb/mariadb-sa.yaml.tmpl",
+	"mariadb/default/deployment.yaml.tmpl",
+	"mariadb/default/pvc.yaml.tmpl",
+	"mariadb/default/service.yaml.tmpl",
+	"mariadb/default/mariadb-sa.yaml.tmpl",
 }
->>>>>>> 45f03e5e
 
 // extract to var for mocking in testing
 var ConnectAndQueryDatabase = func(host, port, username, password, dbname string, dbConnectionTimeout time.Duration) bool {
@@ -125,21 +121,11 @@
 			}
 		}
 		log.Info("Applying mariaDB resources.")
-<<<<<<< HEAD
-		err := r.ApplyDir(dsp, params, dbTemplatesDir)
-		if err != nil {
-			return err
-		}
-		err = r.Apply(dsp, params, dbSecret)
-		if err != nil {
-			return err
-=======
 		for _, template := range mariadbTemplates {
 			err := r.Apply(dsp, params, template)
 			if err != nil {
 				return err
 			}
->>>>>>> 45f03e5e
 		}
 		// If no database was not specified, deploy mariaDB by default.
 		// Update the CR with the state of mariaDB to accurately portray
