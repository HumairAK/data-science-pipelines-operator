/*
Copyright 2023.

Licensed under the Apache License, Version 2.0 (the "License");
you may not use this file except in compliance with the License.
You may obtain a copy of the License at

    http://www.apache.org/licenses/LICENSE-2.0

Unless required by applicable law or agreed to in writing, software
distributed under the License is distributed on an "AS IS" BASIS,
WITHOUT WARRANTIES OR CONDITIONS OF ANY KIND, either express or implied.
See the License for the specific language governing permissions and
limitations under the License.
*/

package controllers

import (
	"context"
	"encoding/base64"
	"fmt"
	"math/rand"
	"time"

	"github.com/go-logr/logr"
	mf "github.com/manifestival/manifestival"
	dspa "github.com/opendatahub-io/data-science-pipelines-operator/api/v1alpha1"
	"github.com/opendatahub-io/data-science-pipelines-operator/controllers/config"
	"github.com/opendatahub-io/data-science-pipelines-operator/controllers/util"
	v1 "k8s.io/api/core/v1"
	apierrs "k8s.io/apimachinery/pkg/api/errors"
	"k8s.io/apimachinery/pkg/api/resource"
	"k8s.io/apimachinery/pkg/types"
	"sigs.k8s.io/controller-runtime/pkg/client"
)

type DSPAParams struct {
	Name                                 string
	Namespace                            string
	Owner                                mf.Owner
	DSPVersion                           string
	APIServer                            *dspa.APIServer
	APIServerPiplinesCABundleMountPath   string
	PiplinesCABundleMountPath            string
	APIServerDefaultResourceName         string
	APIServerServiceName                 string
	APICustomPemCerts                    []byte
	OAuthProxy                           string
	ScheduledWorkflow                    *dspa.ScheduledWorkflow
	ScheduledWorkflowDefaultResourceName string
	PersistenceAgent                     *dspa.PersistenceAgent
	PersistentAgentDefaultResourceName   string
	MlPipelineUI                         *dspa.MlPipelineUI
	MariaDB                              *dspa.MariaDB
	Minio                                *dspa.Minio
	MLMD                                 *dspa.MLMD
	CRDViewer                            *dspa.CRDViewer
	WorkflowController                   *dspa.WorkflowController
	DBConnection
	ObjectStorageConnection
}

type DBConnection struct {
	Host              string
	Port              string
	Username          string
	DBName            string
	CredentialsSecret *dspa.SecretKeyValue
	Password          string
}

type ObjectStorageConnection struct {
	Bucket            string
	CredentialsSecret *dspa.S3CredentialSecret
	Host              string
	Port              string
	Scheme            string
	Secure            *bool
	Endpoint          string // scheme://host:port
	AccessKeyID       string
	SecretAccessKey   string
}

func (p *DSPAParams) UsingV2Pipelines(dsp *dspa.DataSciencePipelinesApplication) bool {
	return dsp.Spec.DSPVersion == "v2"
}

func (p *DSPAParams) UsingV1Pipelines(dsp *dspa.DataSciencePipelinesApplication) bool {
	return !p.UsingV2Pipelines(dsp)
}

func (p *DSPAParams) UsingArgoEngineDriver(dsp *dspa.DataSciencePipelinesApplication) bool {
	return p.UsingV2Pipelines(dsp)
}

func (p *DSPAParams) UsingTektonEngineDriver(dsp *dspa.DataSciencePipelinesApplication) bool {
	return !p.UsingV2Pipelines(dsp)
}

// TODO: rework to dynamically retrieve image based soley on 'pipelinesVersion' and 'engineDriver' rather than
// explicitly set images
func (p *DSPAParams) GetImageForComponent(dsp *dspa.DataSciencePipelinesApplication, v1Image, v2ArgoImage, v2TektonImage string) string {
	if p.UsingV2Pipelines(dsp) {
		if p.UsingArgoEngineDriver(dsp) {
			return v2ArgoImage
		} else {
			return v2TektonImage
		}
	}
	return v1Image
}

// UsingExternalDB will return true if an external Database is specified in the CR, otherwise false.
func (p *DSPAParams) UsingExternalDB(dsp *dspa.DataSciencePipelinesApplication) bool {
	if dsp.Spec.Database != nil && dsp.Spec.Database.ExternalDB != nil {
		return true
	}
	return false
}

// StorageHealthCheckDisabled will return the value if the Database has disableHealthCheck specified in the CR, otherwise false.
func (p *DSPAParams) DatabaseHealthCheckDisabled(dsp *dspa.DataSciencePipelinesApplication) bool {
	if dsp.Spec.Database != nil {
		return dsp.Spec.Database.DisableHealthCheck
	}
	return false
}

// UsingExternalStorage will return true if an external Object Storage is specified in the CR, otherwise false.
func (p *DSPAParams) UsingExternalStorage(dsp *dspa.DataSciencePipelinesApplication) bool {
	if dsp.Spec.ObjectStorage != nil && dsp.Spec.ObjectStorage.ExternalStorage != nil {
		return true
	}
	return false
}

// ObjectStorageHealthCheckDisabled will return the value if the Object Storage has disableHealthCheck specified in the CR, otherwise false.
func (p *DSPAParams) ObjectStorageHealthCheckDisabled(dsp *dspa.DataSciencePipelinesApplication) bool {
	if dsp.Spec.ObjectStorage != nil {
		return dsp.Spec.ObjectStorage.DisableHealthCheck
	}
	return false
}

func passwordGen(n int) string {
	rand.Seed(time.Now().UnixNano())
	var chars = []rune("abcdefghijklmnopqrstuvwxyzABCDEFGHIJKLMNOPQRSTUVWXYZ1234567890")
	b := make([]rune, n)
	for i := range b {
		b[i] = chars[rand.Intn(len(chars))]
	}
	return string(b)
}

func (p *DSPAParams) RetrieveSecret(ctx context.Context, client client.Client, secretName, secretKey string, log logr.Logger) (string, error) {
	secret := &v1.Secret{}
	namespacedName := types.NamespacedName{
		Name:      secretName,
		Namespace: p.Namespace,
	}
	err := client.Get(ctx, namespacedName, secret)
	if err != nil {
		log.V(1).Info(fmt.Sprintf("Unable to retrieve secret [%s].", secretName))
		return "", err
	}
	return base64.StdEncoding.EncodeToString(secret.Data[secretKey]), nil
}

func (p *DSPAParams) RetrieveOrCreateSecret(ctx context.Context, client client.Client, secretName, secretKey string, generatedPasswordLength int, log logr.Logger) (string, error) {
	val, err := p.RetrieveSecret(ctx, client, secretName, secretKey, log)
	if err != nil && apierrs.IsNotFound(err) {
		generatedPass := passwordGen(generatedPasswordLength)
		return base64.StdEncoding.EncodeToString([]byte(generatedPass)), nil
	} else if err != nil {
		log.Error(err, "Unable to create DB secret...")
		return "", err
	}
	log.Info(fmt.Sprintf("Secret [%s] already exists, using stored value.", secretName))
	return val, nil
}

func (p *DSPAParams) RetrieveOrCreateDBSecret(ctx context.Context, client client.Client, secret *dspa.SecretKeyValue, log logr.Logger) (string, error) {
	dbPassword, err := p.RetrieveOrCreateSecret(ctx, client, secret.Name, secret.Key, config.GeneratedDBPasswordLength, log)
	if err != nil {
		return "", err
	}
	return dbPassword, nil

}

func (p *DSPAParams) RetrieveOrCreateObjectStoreSecret(ctx context.Context, client client.Client, secret *dspa.S3CredentialSecret, log logr.Logger) (string, string, error) {
	accessKey, err := p.RetrieveOrCreateSecret(ctx, client, secret.SecretName, secret.AccessKey, config.GeneratedObjectStorageAccessKeyLength, log)
	if err != nil {
		return "", "", err
	}
	secretKey, err := p.RetrieveOrCreateSecret(ctx, client, secret.SecretName, secret.SecretKey, config.GeneratedObjectStorageSecretKeyLength, log)
	if err != nil {
		return "", "", err
	}
	return accessKey, secretKey, nil
}

// SetupDBParams Populates the DB connection Parameters.
// If an external secret is specified, SetupDBParams will retrieve DB credentials from it.
// If DSPO is managing a dynamically created secret, then SetupDBParams generates the creds.
func (p *DSPAParams) SetupDBParams(ctx context.Context, dsp *dspa.DataSciencePipelinesApplication, client client.Client, log logr.Logger) error {

	usingExternalDB := p.UsingExternalDB(dsp)
	if usingExternalDB {
		// Assume validation for CR ensures these values exist
		p.DBConnection.Host = dsp.Spec.Database.ExternalDB.Host
		p.DBConnection.Port = dsp.Spec.Database.ExternalDB.Port
		p.DBConnection.Username = dsp.Spec.Database.ExternalDB.Username
		p.DBConnection.DBName = dsp.Spec.Database.ExternalDB.DBName
		p.DBConnection.CredentialsSecret = dsp.Spec.Database.ExternalDB.PasswordSecret

		// Retreive DB Password from specified secret.  Ignore error if the secret simply doesn't exist (will be created later)
		password, err := p.RetrieveSecret(ctx, client, p.DBConnection.CredentialsSecret.Name, p.DBConnection.CredentialsSecret.Key, log)
		if err != nil && !apierrs.IsNotFound(err) {
			log.Error(err, "Unexpected error encountered while fetching Database Secret")
			return err
		}
		p.DBConnection.Password = password
	} else {
		// If no externalDB or mariaDB is specified, DSPO assumes
		// MariaDB deployment with defaults.
		if p.MariaDB == nil {
			p.MariaDB = &dspa.MariaDB{
				Deploy:    true,
				Image:     config.GetStringConfigWithDefault(config.MariaDBImagePath, config.DefaultImageValue),
				Resources: config.MariaDBResourceRequirements.DeepCopy(),
				Username:  config.MariaDBUser,
				DBName:    config.MariaDBName,
				PVCSize:   resource.MustParse(config.MariaDBNamePVCSize),
			}
		}

		// If MariaDB was specified, ensure missing fields are
		// populated with defaults.
		if p.MariaDB.Image == "" {
			p.MariaDB.Image = config.GetStringConfigWithDefault(config.MariaDBImagePath, config.DefaultImageValue)
		}
		setStringDefault(config.MariaDBUser, &p.MariaDB.Username)
		setStringDefault(config.MariaDBName, &p.MariaDB.DBName)
		setResourcesDefault(config.MariaDBResourceRequirements, &p.MariaDB.Resources)

		p.DBConnection.Host = fmt.Sprintf(
			"%s.%s.svc.cluster.local",
			config.MariaDBHostPrefix+"-"+p.Name,
			p.Namespace,
		)
		p.DBConnection.Port = config.MariaDBHostPort
		p.DBConnection.Username = p.MariaDB.Username
		p.DBConnection.DBName = p.MariaDB.DBName

		// If custom DB Secret provided, use its values.  Otherwise generate a default
		if p.MariaDB.PasswordSecret != nil {
			p.DBConnection.CredentialsSecret = p.MariaDB.PasswordSecret
		} else {
			p.DBConnection.CredentialsSecret = &dspa.SecretKeyValue{
				Name: config.DefaultDBSecretNamePrefix + p.Name,
				Key:  config.DefaultDBSecretKey,
			}
		}
		dbPassword, err := p.RetrieveOrCreateDBSecret(ctx, client, p.DBConnection.CredentialsSecret, log)
		if err != nil {
			return err
		}
		p.DBConnection.Password = dbPassword
	}
	if p.DBConnection.Password == "" {
		return fmt.Errorf(fmt.Sprintf("DB Password from secret [%s] for key [%s] was not successfully retrieved, "+
			"ensure that the secret with this key exist.", p.DBConnection.CredentialsSecret.Name, p.DBConnection.CredentialsSecret.Key))
	}
	return nil
}

// SetupObjectParams Populates the Object Storage connection Parameters.
// If an external secret is specified, SetupObjectParams will retrieve storage credentials from it.
// If DSPO is managing a dynamically created secret, then SetupObjectParams generates the creds.
func (p *DSPAParams) SetupObjectParams(ctx context.Context, dsp *dspa.DataSciencePipelinesApplication, client client.Client, log logr.Logger) error {

	usingExternalObjectStorage := p.UsingExternalStorage(dsp)
	if usingExternalObjectStorage {
		// Assume validation for CR ensures these values exist
		p.ObjectStorageConnection.Bucket = dsp.Spec.ObjectStorage.ExternalStorage.Bucket
		p.ObjectStorageConnection.Host = dsp.Spec.ObjectStorage.ExternalStorage.Host
		p.ObjectStorageConnection.Scheme = dsp.Spec.ObjectStorage.ExternalStorage.Scheme

		if dsp.Spec.ObjectStorage.ExternalStorage.Secure == nil {
			if p.ObjectStorageConnection.Scheme == "https" {
				p.ObjectStorageConnection.Secure = util.BoolPointer(true)
			} else {
				p.ObjectStorageConnection.Secure = util.BoolPointer(false)
			}
		} else {
			p.ObjectStorageConnection.Secure = dsp.Spec.ObjectStorage.ExternalStorage.Secure
		}

		// Port can be empty, which is fine.
		p.ObjectStorageConnection.Port = dsp.Spec.ObjectStorage.ExternalStorage.Port
		p.ObjectStorageConnection.CredentialsSecret = dsp.Spec.ObjectStorage.ExternalStorage.S3CredentialSecret

		// Retrieve ObjStore Creds from specified secret.  Ignore error if the secret simply doesn't exist (will be created later)
		accesskey, err := p.RetrieveSecret(ctx, client, p.ObjectStorageConnection.CredentialsSecret.SecretName, p.ObjectStorageConnection.CredentialsSecret.AccessKey, log)
		if err != nil && !apierrs.IsNotFound(err) {
			log.Error(err, "Unexpected error encountered while fetching Object Storage Secret")
			return err
		}
		secretkey, err := p.RetrieveSecret(ctx, client, p.ObjectStorageConnection.CredentialsSecret.SecretName, p.ObjectStorageConnection.CredentialsSecret.SecretKey, log)
		if err != nil && !apierrs.IsNotFound(err) {
			log.Error(err, "Unexpected error encountered while fetching Object Storage Secret")
			return err
		}
		p.ObjectStorageConnection.AccessKeyID = accesskey
		p.ObjectStorageConnection.SecretAccessKey = secretkey
	} else {
		if p.Minio == nil {
			return fmt.Errorf("either [spec.objectStorage.minio] or [spec.objectStorage.externalStorage] " +
				"need to be specified in DSPA spec")
		}

		// If Minio was specified, ensure missing fields are
		// populated with defaults.

		if p.Minio.Image == "" {
			return fmt.Errorf("minio specified, but no image provided in the DSPA CR Spec")
		}

		p.Minio.Image = dsp.Spec.ObjectStorage.Minio.Image

		setStringDefault(config.MinioDefaultBucket, &p.Minio.Bucket)
		setResourcesDefault(config.MinioResourceRequirements, &p.Minio.Resources)

		p.ObjectStorageConnection.Bucket = config.MinioDefaultBucket
		p.ObjectStorageConnection.Host = fmt.Sprintf(
			"%s.%s.svc.cluster.local",
			config.MinioHostPrefix+"-"+p.Name,
			p.Namespace,
		)
		p.ObjectStorageConnection.Port = config.MinioPort
		p.ObjectStorageConnection.Scheme = config.MinioScheme
		p.ObjectStorageConnection.Secure = util.BoolPointer(false)

		if p.Minio.S3CredentialSecret != nil {
			p.ObjectStorageConnection.CredentialsSecret = p.Minio.S3CredentialSecret
		} else {
			p.ObjectStorageConnection.CredentialsSecret = &dspa.S3CredentialSecret{
				SecretName: config.DefaultObjectStorageSecretNamePrefix + p.Name,
				AccessKey:  config.DefaultObjectStorageAccessKey,
				SecretKey:  config.DefaultObjectStorageSecretKey,
			}
		}

		// TODO: Remove once v2launcher minio secret is parameterized during artifact passing
		if p.UsingV2Pipelines(dsp) {
			p.ObjectStorageConnection.CredentialsSecret.SecretName = "mlpipeline-minio-artifact"
		}

		accessKey, secretKey, err := p.RetrieveOrCreateObjectStoreSecret(ctx, client, p.ObjectStorageConnection.CredentialsSecret, log)
		if err != nil {
			return err
		}
		p.ObjectStorageConnection.AccessKeyID = accessKey
		p.ObjectStorageConnection.SecretAccessKey = secretKey
	}

	endpoint := fmt.Sprintf(
		"%s://%s",
		p.ObjectStorageConnection.Scheme,
		p.ObjectStorageConnection.Host,
	)

	if p.ObjectStorageConnection.Port != "" {
		endpoint = fmt.Sprintf(
			"%s:%s",
			endpoint,
			p.ObjectStorageConnection.Port,
		)
	}

	p.ObjectStorageConnection.Endpoint = endpoint

	if p.ObjectStorageConnection.AccessKeyID == "" || p.ObjectStorageConnection.SecretAccessKey == "" {
		return fmt.Errorf(fmt.Sprintf("Object Storage Password from secret [%s] for keys [%s, %s] was not "+
			"successfully retrieved, ensure that the secret with this key exist.",
			p.ObjectStorageConnection.CredentialsSecret.SecretName,
			p.ObjectStorageConnection.CredentialsSecret.AccessKey, p.ObjectStorageConnection.CredentialsSecret.SecretKey))
	}
	return nil

}

<<<<<<< HEAD
func (p *DSPAParams) SetupMLMD(ctx context.Context, dsp *dspa.DataSciencePipelinesApplication, client client.Client, log logr.Logger) error {
	if p.UsingV2Pipelines(dsp) {
		if p.MLMD == nil {
			log.Info("MLMD not specified, but is a required component for V2 Pipelines. Including MLMD with default specs.")
			p.MLMD = &dspa.MLMD{
				Deploy: true,
			}
		} else {
			return fmt.Errorf("MLMD explicitly disabled in DSPA, but is a required component for V2 Pipelines")
		}
	}
=======
func (p *DSPAParams) SetupMLMD(dsp *dspa.DataSciencePipelinesApplication) error {
>>>>>>> dcdec264
	if p.MLMD != nil {
		MlmdEnvoyImagePath := p.GetImageForComponent(dsp, config.MlmdEnvoyImagePath, config.MlmdEnvoyImagePathV2Argo, config.MlmdEnvoyImagePathV2Tekton)
		MlmdGRPCImagePath := p.GetImageForComponent(dsp, config.MlmdGRPCImagePath, config.MlmdGRPCImagePathV2Argo, config.MlmdGRPCImagePathV2Tekton)

		if p.MLMD.Envoy == nil {
			p.MLMD.Envoy = &dspa.Envoy{
				Image: config.GetStringConfigWithDefault(MlmdEnvoyImagePath, config.DefaultImageValue),
			}
		}
		if p.MLMD.GRPC == nil {
			p.MLMD.GRPC = &dspa.GRPC{
				Image: config.GetStringConfigWithDefault(MlmdGRPCImagePath, config.DefaultImageValue),
			}
		}

		mlmdEnvoyImageFromConfig := config.GetStringConfigWithDefault(MlmdEnvoyImagePath, config.DefaultImageValue)
		mlmdGRPCImageFromConfig := config.GetStringConfigWithDefault(MlmdGRPCImagePath, config.DefaultImageValue)

		setStringDefault(mlmdEnvoyImageFromConfig, &p.MLMD.Envoy.Image)
		setStringDefault(mlmdGRPCImageFromConfig, &p.MLMD.GRPC.Image)

		setResourcesDefault(config.MlmdEnvoyResourceRequirements, &p.MLMD.Envoy.Resources)
		setResourcesDefault(config.MlmdGRPCResourceRequirements, &p.MLMD.GRPC.Resources)

		setStringDefault(config.MlmdGrpcPort, &p.MLMD.GRPC.Port)

		if p.UsingV1Pipelines(dsp) {
			MlmdWriterImagePath := config.MlmdWriterImagePath

			if p.MLMD.Writer == nil {
				p.MLMD.Writer = &dspa.Writer{
					Image: config.GetStringConfigWithDefault(MlmdWriterImagePath, config.DefaultImageValue),
				}
			}

			mlmdWriterImageFromConfig := config.GetStringConfigWithDefault(MlmdWriterImagePath, config.DefaultImageValue)
			setStringDefault(mlmdWriterImageFromConfig, &p.MLMD.Writer.Image)
			setResourcesDefault(config.MlmdWriterResourceRequirements, &p.MLMD.Writer.Resources)
		}
	}
	return nil
}

func setStringDefault(defaultValue string, value *string) {
	if *value == "" {
		*value = defaultValue
	}
}

func setResourcesDefault(defaultValue dspa.ResourceRequirements, value **dspa.ResourceRequirements) {
	if *value == nil {
		*value = defaultValue.DeepCopy()
	}
}

func (p *DSPAParams) ExtractParams(ctx context.Context, dsp *dspa.DataSciencePipelinesApplication, client client.Client, log logr.Logger) error {
	p.Name = dsp.Name
	p.Namespace = dsp.Namespace
	p.DSPVersion = dsp.Spec.DSPVersion
	p.Owner = dsp
	p.APIServer = dsp.Spec.APIServer.DeepCopy()
	p.APIServerDefaultResourceName = apiServerDefaultResourceNamePrefix + dsp.Name
	p.APIServerServiceName = fmt.Sprintf("%s-%s", config.DSPServicePrefix, p.Name)
	p.ScheduledWorkflow = dsp.Spec.ScheduledWorkflow.DeepCopy()
	p.ScheduledWorkflowDefaultResourceName = scheduledWorkflowDefaultResourceNamePrefix + dsp.Name
	p.PersistenceAgent = dsp.Spec.PersistenceAgent.DeepCopy()
	p.PersistentAgentDefaultResourceName = persistenceAgentDefaultResourceNamePrefix + dsp.Name
	p.MlPipelineUI = dsp.Spec.MlPipelineUI.DeepCopy()
	p.MariaDB = dsp.Spec.Database.MariaDB.DeepCopy()
	p.Minio = dsp.Spec.ObjectStorage.Minio.DeepCopy()
	p.OAuthProxy = config.GetStringConfigWithDefault(config.OAuthProxyImagePath, config.DefaultImageValue)
	p.MLMD = dsp.Spec.MLMD.DeepCopy()
	p.APIServerPiplinesCABundleMountPath = config.APIServerPiplinesCABundleMountPath
	p.PiplinesCABundleMountPath = config.PiplinesCABundleMountPath

	if p.APIServer != nil {
		APIServerImagePath := p.GetImageForComponent(dsp, config.APIServerImagePath, config.APIServerImagePathV2Argo, config.APIServerImagePathV2Tekton)
		APIServerArtifactImagePath := p.GetImageForComponent(dsp, config.APIServerArtifactImagePath, config.APIServerArtifactImagePathV2Argo, config.APIServerArtifactImagePathV2Tekton)
		APIServerCacheImagePath := p.GetImageForComponent(dsp, config.APIServerCacheImagePath, config.APIServerCacheImagePathV2Argo, config.APIServerCacheImagePathV2Tekton)
		APIServerMoveResultsImagePath := p.GetImageForComponent(dsp, config.APIServerMoveResultsImagePath, config.APIServerMoveResultsImagePathV2Argo, config.APIServerMoveResultsImagePathV2Tekton)

		serverImageFromConfig := config.GetStringConfigWithDefault(APIServerImagePath, config.DefaultImageValue)
		artifactImageFromConfig := config.GetStringConfigWithDefault(APIServerArtifactImagePath, config.DefaultImageValue)
		cacheImageFromConfig := config.GetStringConfigWithDefault(APIServerCacheImagePath, config.DefaultImageValue)
		moveResultsImageFromConfig := config.GetStringConfigWithDefault(APIServerMoveResultsImagePath, config.DefaultImageValue)

		setStringDefault(serverImageFromConfig, &p.APIServer.Image)
		setStringDefault(artifactImageFromConfig, &p.APIServer.ArtifactImage)
		setStringDefault(cacheImageFromConfig, &p.APIServer.CacheImage)
		setStringDefault(moveResultsImageFromConfig, &p.APIServer.MoveResultsImage)

		setResourcesDefault(config.APIServerResourceRequirements, &p.APIServer.Resources)

		if p.APIServer.ArtifactScriptConfigMap == nil {
			p.APIServer.ArtifactScriptConfigMap = &dspa.ArtifactScriptConfigMap{
				Name: config.ArtifactScriptConfigMapNamePrefix + dsp.Name,
				Key:  config.ArtifactScriptConfigMapKey,
			}
		}

		// If a Custom CA Bundle is specified for injection into DSP API Server Pod
		// then retrieve the bundle to utilize during storage health check
		if p.APIServer.CABundle != nil {
			cfgKey, cfgName := p.APIServer.CABundle.ConfigMapKey, p.APIServer.CABundle.ConfigMapName
			err, val := util.GetConfigMapValue(ctx, cfgKey, cfgName, p.Namespace, client, log)
			if err != nil {
				log.Error(err, "Encountered error when attempting to retrieve CABundle from configmap")
				return err
			}
			p.APICustomPemCerts = []byte(val)
		}
	}

	if p.PersistenceAgent != nil {
		PersistenceAgentImagePath := p.GetImageForComponent(dsp, config.PersistenceAgentImagePath, config.PersistenceAgentImagePathV2Argo, config.PersistenceAgentImagePathV2Tekton)
		persistenceAgentImageFromConfig := config.GetStringConfigWithDefault(PersistenceAgentImagePath, config.DefaultImageValue)
		setStringDefault(persistenceAgentImageFromConfig, &p.PersistenceAgent.Image)
		setResourcesDefault(config.PersistenceAgentResourceRequirements, &p.PersistenceAgent.Resources)
	}
	if p.ScheduledWorkflow != nil {
		ScheduledWorkflowImagePath := p.GetImageForComponent(dsp, config.ScheduledWorkflowImagePath, config.ScheduledWorkflowImagePathV2Argo, config.ScheduledWorkflowImagePathV2Tekton)
		scheduledWorkflowImageFromConfig := config.GetStringConfigWithDefault(ScheduledWorkflowImagePath, config.DefaultImageValue)
		setStringDefault(scheduledWorkflowImageFromConfig, &p.ScheduledWorkflow.Image)
		setResourcesDefault(config.ScheduledWorkflowResourceRequirements, &p.ScheduledWorkflow.Resources)
	}
	if p.MlPipelineUI != nil {
		if dsp.Spec.MlPipelineUI.Image == "" {
			return fmt.Errorf("mlPipelineUI specified, but no image provided in the DSPA CR Spec")
		}
		p.MlPipelineUI.Image = dsp.Spec.MlPipelineUI.Image
		setStringDefault(config.MLPipelineUIConfigMapPrefix+dsp.Name, &p.MlPipelineUI.ConfigMapName)
		setResourcesDefault(config.MlPipelineUIResourceRequirements, &p.MlPipelineUI.Resources)
	}

	// TODO (gfrasca): believe we need to set default WorkflowController Images here

	err := p.SetupMLMD(dsp)
	if err != nil {
		return err
	}

	err = p.SetupDBParams(ctx, dsp, client, log)
	if err != nil {
		return err
	}

	err = p.SetupObjectParams(ctx, dsp, client, log)
	if err != nil {
		return err
	}

	return nil
}<|MERGE_RESOLUTION|>--- conflicted
+++ resolved
@@ -392,7 +392,6 @@
 
 }
 
-<<<<<<< HEAD
 func (p *DSPAParams) SetupMLMD(ctx context.Context, dsp *dspa.DataSciencePipelinesApplication, client client.Client, log logr.Logger) error {
 	if p.UsingV2Pipelines(dsp) {
 		if p.MLMD == nil {
@@ -404,9 +403,6 @@
 			return fmt.Errorf("MLMD explicitly disabled in DSPA, but is a required component for V2 Pipelines")
 		}
 	}
-=======
-func (p *DSPAParams) SetupMLMD(dsp *dspa.DataSciencePipelinesApplication) error {
->>>>>>> dcdec264
 	if p.MLMD != nil {
 		MlmdEnvoyImagePath := p.GetImageForComponent(dsp, config.MlmdEnvoyImagePath, config.MlmdEnvoyImagePathV2Argo, config.MlmdEnvoyImagePathV2Tekton)
 		MlmdGRPCImagePath := p.GetImageForComponent(dsp, config.MlmdGRPCImagePath, config.MlmdGRPCImagePathV2Argo, config.MlmdGRPCImagePathV2Tekton)
@@ -543,7 +539,7 @@
 
 	// TODO (gfrasca): believe we need to set default WorkflowController Images here
 
-	err := p.SetupMLMD(dsp)
+	err := p.SetupMLMD(ctx, dsp, client, log)
 	if err != nil {
 		return err
 	}
