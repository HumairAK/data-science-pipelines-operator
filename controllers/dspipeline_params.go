--- conflicted
+++ resolved
@@ -36,23 +36,6 @@
 )
 
 type DSPAParams struct {
-<<<<<<< HEAD
-	Name                                 string
-	Namespace                            string
-	Owner                                mf.Owner
-	APIServer                            *dspa.APIServer
-	APIServerPiplinesCABundleMountPath   string
-	PiplinesCABundleMountPath            string
-	APIServerServiceName                 string
-	APICustomPemCerts                    []byte
-	OAuthProxy                           string
-	ScheduledWorkflow                    *dspa.ScheduledWorkflow
-	PersistenceAgent                     *dspa.PersistenceAgent
-	MlPipelineUI                         *dspa.MlPipelineUI
-	MariaDB                              *dspa.MariaDB
-	Minio                                *dspa.Minio
-	MLMD                                 *dspa.MLMD
-=======
 	Name                               string
 	Namespace                          string
 	Owner                              mf.Owner
@@ -68,7 +51,6 @@
 	MariaDB                            *dspa.MariaDB
 	Minio                              *dspa.Minio
 	MLMD                               *dspa.MLMD
->>>>>>> 6c9550c5
 	DBConnection
 	ObjectStorageConnection
 }
